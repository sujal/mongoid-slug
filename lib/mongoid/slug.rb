require 'mongoid'
require 'stringex'

module Mongoid #:nodoc:

  # The slug module helps you generate a URL slug or permalink based on
  # one or more fields in a Mongoid model.
  #
  #    class Person
  #      include Mongoid::Document
  #      include Mongoid::Slug
  #
  #      field :name
  #      slug :name
  #    end
  #
  module Slug
    extend ActiveSupport::Concern

    included do
      cattr_accessor :slug_builder,
                     :slugged_fields,
                     :slug_name,
                     :slug_history_name,
                     :slug_scope,
                     :slug_reserve
    end

    module ClassMethods

      # Sets one ore more fields as source of slug.
      #
      # Takes a list of fields to slug and an optional options hash.
      #
      # The options hash respects the following members:
      #
      # * `:as`, which specifies name of the field that stores the
      # slug. Defaults to `slug`.
      #
      # * `:scope`, which specifies a reference association to scope
      # the slug by. Embedded documents are by default scoped by their
      # parent.
      #
      # * `:reserve`, which specifiees an array of reserved slugs.
      # Defaults to [], the empty array.
      # 
      # * `:permanent`, which specifies whether the slug should be
      # immutable once created. Defaults to `false`.
      #
      # * `:history`, which specifies whether a history of used slugs
      # should be kept. The document will be returned for each of these
      # slugs, and slugs present in any document's history cannot be used
      # as a slug for another document. Within a scope, slugs saved
      # in a document's history can be reused by another document.
      #
      # * `:index`, which specifies whether an index should be defined
      # for the slug. Defaults to `false` and has no effect if the
      # document is embedded. Make sure you have a unique index on the
      # slug of root documents to avoid the (very unlikely) race
      # condition that would ensue if two documents with identical
      # slugs were to be saved simultaneously.
      #
      # Alternatively, this method can be given a block to build a
      # custom slug out of the specified fields.
      #
      # The block takes a single argument, the document itself, and
      # should return a string that will serve as the base of the slug.
      #
      # Here, for instance, we slug an array field.
      #
      #     class Person
      #      include Mongoid::Document
      #      include Mongoid::Slug
      #
      #      field :names, :type => Array
      #      slug :names do |doc|
      #        doc.names.join(' ')
      #      end
      #
      def slug(*fields, &block)
        options           = fields.extract_options!
        options[:history] = false if options[:permanent]

<<<<<<< HEAD
        self.slug_scope     = options[:scope]
        self.slug_reserve   = options[:reserve] || []
        self.slug_name      = options[:as] || :slug
        self.slug_history_name = options[:history] ? "#{self.slug_name}_history".to_sym : nil
        self.slugged_fields = fields.map(&:to_s)
        
=======
        self.slug_scope        = options[:scope]
        self.slug_name         = options[:as] || :slug
        self.slug_history_name = "#{self.slug_name}_history".to_sym if options[:history]
        self.slugged_fields    = fields.map(&:to_s)

>>>>>>> beb473e4
        self.slug_builder =
          if block_given?
            block
          else
            lambda do |doc|
              slugged_fields.map { |f| doc.send(f) }.
                             join(' ')
            end
          end

        field slug_name

        if slug_history_name
          field slug_history_name, :type => Array
        end

        if options[:index]
          index(slug_name, :unique => !slug_scope)
          if slug_history_name
            index slug_history_name
          end
        end

        if options[:permanent]
          before_create :generate_slug
        else
          before_save :generate_slug
        end

        # Build a finder based on the slug name.
        #
        # Defaults to `find_by_slug`.
        instance_eval <<-CODE
          def self.find_by_#{slug_name}(slug)
            if slug_history_name
              any_of({ slug_name => slug }, { slug_history_name => slug })
            else
              where(slug_name => slug)
            end.first
          end

          def self.find_by_#{slug_name}!(slug)
            self.find_by_#{slug_name}(slug) ||
              raise(Mongoid::Errors::DocumentNotFound.new(self, slug))
          end
        CODE

        # Build a scope based on the slug name.
        #
        # Defaults to `by_slug`.
        scope "by_#{slug_name}".to_sym, lambda { |slug|
          if slug_history_name
            any_of({ slug_name => slug }, { slug_history_name => slug })
          else
            where(slug_name => slug)
          end
        }
      end
    end

    # Returns the slug.
    def to_param
      read_attribute(slug_name) || begin
        generate_slug!
        save
        read_attribute(slug_name)
      end
    end

    private

    def find_unique_slug
      # TODO: An epic method which calls for refactoring.
      slug = slug_builder.call(self).to_url

      # Regular expression that matches slug, slug-1, ... slug-n
      # If slug_name field was indexed, MongoDB will utilize that
      # index to match /^.../ pattern.
      pattern = /^#{Regexp.escape(slug)}(?:-(\d+))?$/

      if slug_scope &&
         self.class.reflect_on_association(slug_scope).nil?
        # scope is not an association, so it's scoped to a local field
        # (e.g. an association id in a denormalized db design)
        existing_slugs =
          self.class.
          only(slug_name).
          where(slug_name  => pattern,
                :_id.ne    => _id,
                slug_scope => self[slug_scope])
      else
        existing_slugs =
          uniqueness_scope.
          only(slug_name).
          where(slug_name => pattern, :_id.ne => _id)
      end    

      existing_slugs = existing_slugs.map do |obj|
        obj.read_attribute(slug_name)
      end
      
      if slug_history_name
        if slug_scope &&
           self.class.reflect_on_association(slug_scope).nil?
          # scope is not an association, so it's scoped to a local field
          # (e.g. an association id in a denormalized db design)
          history_slugged_documents =
            self.class.
            where(slug_history_name.all => [pattern],
                  :_id.ne    => _id,
                  slug_scope => self[slug_scope])
        else
          history_slugged_documents =
            uniqueness_scope.
            where(slug_history_name.all => [pattern], 
                  :_id.ne => _id)
        end

        existing_history_slugs = []
        history_slugged_documents.each do |obj|
          history_slugs = obj.read_attribute(slug_history_name)
          next if history_slugs.nil?
          existing_history_slugs.push(*history_slugs.find_all { |slug| slug =~ pattern })
        end
        
        # if the only conflict is in the history of a document in the same scope,
        # transfer the slug
        if slug_scope && existing_slugs.count == 0 && existing_history_slugs.count > 0
          history_slugged_documents.each do |doc|
            doc_history_slugs = doc.read_attribute(slug_history_name)
            next if doc_history_slugs.nil?
            doc_history_slugs -= existing_history_slugs
            doc.write_attribute(slug_history_name, doc_history_slugs)
            doc.save
          end
          existing_history_slugs = []
        end

        existing_slugs += existing_history_slugs
      end   
      
      existing_slugs << slug if slug_reserve.any? { |reserved| reserved === slug }

      if existing_slugs.count > 0
        # Sort the existing_slugs in increasing order by comparing the
        # suffix numbers:
        # slug, slug-1, slug-2, ..., slug-n
        existing_slugs.sort! do |a, b|
          (pattern.match(a)[1] || -1).to_i <=>
          (pattern.match(b)[1] || -1).to_i
        end
        max = existing_slugs.last.match(/-(\d+)$/).try(:[], 1).to_i

        slug += "-#{max + 1}"
      end

      slug
    end

    def generate_slug
      # Generate a slug for new records only if the slug was not set.
      # If we're not a new record generate a slug if our slugged fields
      # changed on us.
      if (new_record? && !read_attribute(slug_name)) ||
         (!new_record? && slugged_fields_changed?)
        generate_slug!
      end
    end

    def generate_slug!
      old_slug = read_attribute(slug_name)
      
      new_slug = find_unique_slug
      write_attribute(slug_name, new_slug)
      
      if slug_history_name && old_slug != nil && new_slug != old_slug
        history_slugs = read_attribute(slug_history_name) || []
        history_slugs << old_slug
        write_attribute(slug_history_name, history_slugs)
      end
    end

    def slugged_fields_changed?
      slugged_fields.any? { |f| attribute_changed?(f) }
    end

    def uniqueness_scope
      if slug_scope
        metadata = self.class.reflect_on_association(slug_scope)
        parent = self.send(metadata.name)

        # Make sure doc is actually associated with something, and that
        # some referenced docs have been persisted to the parent
        #
        # TODO: we need better reflection for reference associations,
        # like association_name instead of forcing collection_name here
        # -- maybe in the forthcoming Mongoid refactorings?
        inverse = metadata.inverse_of || collection_name
        parent.respond_to?(inverse) ? parent.send(inverse) : self.class
      elsif embedded?
        parent_metadata = reflect_on_all_associations(:embedded_in)[0]
        _parent.send(parent_metadata.inverse_of || self.metadata.name)
      else
        appropriate_class = self.class
        while appropriate_class.superclass.include?(Mongoid::Document)
          appropriate_class = appropriate_class.superclass
        end
        appropriate_class
      end
    end
  end
end<|MERGE_RESOLUTION|>--- conflicted
+++ resolved
@@ -81,20 +81,12 @@
         options           = fields.extract_options!
         options[:history] = false if options[:permanent]
 
-<<<<<<< HEAD
-        self.slug_scope     = options[:scope]
-        self.slug_reserve   = options[:reserve] || []
-        self.slug_name      = options[:as] || :slug
-        self.slug_history_name = options[:history] ? "#{self.slug_name}_history".to_sym : nil
-        self.slugged_fields = fields.map(&:to_s)
-        
-=======
-        self.slug_scope        = options[:scope]
-        self.slug_name         = options[:as] || :slug
-        self.slug_history_name = "#{self.slug_name}_history".to_sym if options[:history]
-        self.slugged_fields    = fields.map(&:to_s)
-
->>>>>>> beb473e4
+        self.slug_scope         = options[:scope]
+        self.slug_reserve       = options[:reserve] || []
+        self.slug_name          = options[:as] || :slug
+        self.slug_history_name  = "#{self.slug_name}_history".to_sym if options[:history]
+        self.slugged_fields     = fields.map(&:to_s)
+
         self.slug_builder =
           if block_given?
             block
